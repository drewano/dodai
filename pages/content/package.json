--- conflicted
+++ resolved
@@ -13,25 +13,16 @@
     "clean:turbo": "rimraf .turbo",
     "clean": "pnpm clean:turbo && pnpm clean:node_modules",
     "build": "vite build",
-<<<<<<< HEAD
     "dev": "vite build --mode development",
-    "lint": "eslint . --ext .ts,.tsx",
-=======
-    "dev": "cross-env __DEV__=true vite build --mode development",
     "lint": "eslint .",
->>>>>>> 35fb3186
     "lint:fix": "pnpm lint --fix",
     "prettier": "prettier . --write --ignore-path ../../.prettierignore",
     "type-check": "tsc --noEmit"
   },
   "dependencies": {
-<<<<<<< HEAD
     "@extension/shared": "workspace:*",
     "@extension/storage": "workspace:*",
     "@extension/env": "workspace:*"
-=======
-    "@extension/shared": "workspace:*"
->>>>>>> 35fb3186
   },
   "devDependencies": {
     "@extension/hmr": "workspace:*",
